[package]
name = "meilisearch-sdk"
version = "0.24.1"
authors = ["Mubelotix <mubelotix@gmail.com>"]
edition = "2018"
description = "Rust wrapper for the Meilisearch API. Meilisearch is a powerful, fast, open-source, easy to use and deploy search engine."
license = "MIT"
readme = "README.md"
repository = "https://github.com/meilisearch/meilisearch-sdk"

[workspace]
members = ["examples/*"]

[dependencies]
async-trait = "0.1.51"
iso8601 = "0.6.1"
log = "0.4"
serde = { version = "1.0", features = ["derive"] }
serde_json = "1.0"
time = { version = "0.3.7", features = ["serde-well-known", "formatting", "parsing"] }
jsonwebtoken = { version = "8", default-features = false }
yaup = "0.2.0"
either = { version = "1.8.0", features = ["serde"] }
thiserror = "1.0.37"
meilisearch-index-setting-macro = { path = "meilisearch-index-setting-macro", version = "0.24.1" }


[target.'cfg(not(target_arch = "wasm32"))'.dependencies]
futures = "0.3"
futures-io = "0.3.26"
reqwest = { version = "0.11", default-features = false }
uuid = { version = "1.1.2", features = ["v4"] }

[target.'cfg(target_arch = "wasm32")'.dependencies]
js-sys = "0.3.47"
web-sys = { version = "0.3", features = ["RequestInit", "Headers", "Window", "Response", "console"] }
wasm-bindgen = "0.2"
wasm-bindgen-futures = "0.4"

<<<<<<< HEAD
=======
[features]
default = ["isahc-static-curl"]
isahc-static-curl = ["isahc/static-curl"]
isahc-static-ssl = ["isahc/static-ssl"]
>>>>>>> 8b3685a8

[dev-dependencies]
env_logger = "0.10"
futures-await-test = "0.3"
futures = "0.3"
mockito = "1.0.0"
meilisearch-test-macro = { path = "meilisearch-test-macro" }
tokio = { version = "1", features = ["rt", "macros"] }

# The following dependencies are required for examples
wasm-bindgen = "0.2"
wasm-bindgen-futures = "0.4"
yew = "0.20"
lazy_static = "1.4"
web-sys = "0.3"
console_error_panic_hook = "0.1"
big_s = "1.0.2"<|MERGE_RESOLUTION|>--- conflicted
+++ resolved
@@ -37,13 +37,6 @@
 wasm-bindgen = "0.2"
 wasm-bindgen-futures = "0.4"
 
-<<<<<<< HEAD
-=======
-[features]
-default = ["isahc-static-curl"]
-isahc-static-curl = ["isahc/static-curl"]
-isahc-static-ssl = ["isahc/static-ssl"]
->>>>>>> 8b3685a8
 
 [dev-dependencies]
 env_logger = "0.10"
