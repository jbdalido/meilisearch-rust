--- conflicted
+++ resolved
@@ -122,7 +122,6 @@
     // parse_response(status, expected_status_code, body)
 }
 
-<<<<<<< HEAD
 // #[cfg(not(target_arch = "wasm32"))]
 // pub(crate) async fn stream_request<
 //     'a,
@@ -220,105 +219,6 @@
 
 //     parse_response(status, expected_status_code, body)
 // }
-=======
-#[cfg(not(target_arch = "wasm32"))]
-pub(crate) async fn stream_request<
-    'a,
-    Query: Serialize,
-    Body: futures_io::AsyncRead + Send + Sync + 'static,
-    Output: DeserializeOwned + 'static,
->(
-    url: &str,
-    apikey: Option<&str>,
-    method: Method<Query, Body>,
-    content_type: &str,
-    expected_status_code: u16,
-) -> Result<Output, Error> {
-    use isahc::http::header;
-    use isahc::http::method::Method as HttpMethod;
-    use isahc::*;
-
-    let builder = Request::builder().header(header::USER_AGENT, qualified_version());
-    let builder = match apikey {
-        Some(apikey) => builder.header(header::AUTHORIZATION, format!("Bearer {apikey}")),
-        None => builder,
-    };
-
-    let mut response = match method {
-        Method::Get { query } => {
-            let url = add_query_parameters(url, &query)?;
-
-            builder
-                .method(HttpMethod::GET)
-                .uri(url)
-                .body(())
-                .map_err(|_| crate::errors::Error::InvalidRequest)?
-                .send_async()
-                .await?
-        }
-        Method::Delete { query } => {
-            let url = add_query_parameters(url, &query)?;
-
-            builder
-                .method(HttpMethod::DELETE)
-                .uri(url)
-                .body(())
-                .map_err(|_| crate::errors::Error::InvalidRequest)?
-                .send_async()
-                .await?
-        }
-        Method::Post { query, body } => {
-            let url = add_query_parameters(url, &query)?;
-
-            builder
-                .method(HttpMethod::POST)
-                .uri(url)
-                .header(header::CONTENT_TYPE, content_type)
-                .body(AsyncBody::from_reader(body))
-                .map_err(|_| crate::errors::Error::InvalidRequest)?
-                .send_async()
-                .await?
-        }
-        Method::Patch { query, body } => {
-            let url = add_query_parameters(url, &query)?;
-
-            builder
-                .method(HttpMethod::PATCH)
-                .uri(url)
-                .header(header::CONTENT_TYPE, content_type)
-                .body(AsyncBody::from_reader(body))
-                .map_err(|_| crate::errors::Error::InvalidRequest)?
-                .send_async()
-                .await?
-        }
-        Method::Put { query, body } => {
-            let url = add_query_parameters(url, &query)?;
-
-            builder
-                .method(HttpMethod::PUT)
-                .uri(url)
-                .header(header::CONTENT_TYPE, content_type)
-                .body(AsyncBody::from_reader(body))
-                .map_err(|_| crate::errors::Error::InvalidRequest)?
-                .send_async()
-                .await?
-        }
-    };
-
-    let status = response.status().as_u16();
-
-    let mut body = response
-        .text()
-        .await
-        .map_err(|e| crate::errors::Error::HttpError(e.into()))?;
-
-    if body.is_empty() {
-        body = "null".to_string();
-    }
-
-    parse_response(status, expected_status_code, &body, url.to_string())
-}
->>>>>>> 8b3685a8
 
 #[cfg(target_arch = "wasm32")]
 pub fn add_query_parameters<Query: Serialize>(
