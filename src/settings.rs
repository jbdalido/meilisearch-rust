--- conflicted
+++ resolved
@@ -6,13 +6,12 @@
 };
 use serde::{Deserialize, Serialize};
 use std::collections::HashMap;
-<<<<<<< HEAD
+
 #[derive(Serialize, Deserialize, Default, Debug, Clone, PartialEq, Eq, Copy)]
 #[serde(rename_all = "camelCase")]
 pub struct PaginationSetting {
     pub max_total_hits: usize
 }
-=======
 
 #[derive(Serialize, Deserialize, Default, Debug, Clone, Eq, PartialEq)]
 #[serde(rename_all = "camelCase")]
@@ -21,7 +20,6 @@
     pub max_values_per_facet: usize,
 }
 
->>>>>>> bdd5f5a7
 /// Struct reprensenting a set of settings.
 /// You can build this struct using the builder syntax.
 ///
@@ -73,14 +71,11 @@
     /// Fields displayed in the returned documents
     #[serde(skip_serializing_if = "Option::is_none")]
     pub displayed_attributes: Option<Vec<String>>,
-<<<<<<< HEAD
     #[serde(skip_serializing_if = "Option::is_none")]
     pub pagination: Option<PaginationSetting>,
-=======
     /// Faceting settings
     #[serde(skip_serializing_if = "Option::is_none")]
     pub faceting: Option<FacetingSettings>,
->>>>>>> bdd5f5a7
 }
 
 #[allow(missing_docs)]
@@ -96,11 +91,8 @@
             distinct_attribute: None,
             searchable_attributes: None,
             displayed_attributes: None,
-<<<<<<< HEAD
             pagination: None,
-=======
             faceting: None,
->>>>>>> bdd5f5a7
         }
     }
     pub fn with_synonyms<S, U, V>(self, synonyms: HashMap<S, U>) -> Settings
@@ -1309,10 +1301,6 @@
         )
         .await
     }
-<<<<<<< HEAD
-}
-
-=======
 
     /// Reset [faceting](https://docs.meilisearch.com/reference/api/settings.html#faceting) settings of the [Index].
     ///
@@ -1348,7 +1336,6 @@
 }
 
 
->>>>>>> bdd5f5a7
 #[cfg(test)]
 mod tests {
     use super::*;
@@ -1357,7 +1344,67 @@
     use meilisearch_test_macro::meilisearch_test;
 
     #[meilisearch_test]
-<<<<<<< HEAD
+    async fn test_set_faceting_settings(client: Client, index: Index) {
+        let faceting = FacetingSettings {
+            max_values_per_facet: 5,
+        };
+        let settings = Settings::new()
+            .with_faceting(&faceting);
+
+        let task_info = index.set_settings(&settings).await.unwrap();
+        client.wait_for_task(task_info, None, None).await.unwrap();
+
+        let res = index.get_faceting().await.unwrap();
+
+        assert_eq!(faceting, res);
+    }
+
+    #[meilisearch_test]
+    async fn test_get_faceting(index: Index) {
+        let faceting = FacetingSettings {
+            max_values_per_facet: 100,
+        };
+
+        let res = index.get_faceting().await.unwrap();
+
+        assert_eq!(faceting, res);
+    }
+
+    #[meilisearch_test]
+    async fn test_set_faceting(client: Client, index: Index) {
+        let faceting = FacetingSettings {
+            max_values_per_facet: 5,
+        };
+        let task_info = index.set_faceting(&faceting).await.unwrap();
+        client.wait_for_task(task_info, None, None).await.unwrap();
+
+        let res = index.get_faceting().await.unwrap();
+
+        assert_eq!(faceting, res);
+    }
+
+    #[meilisearch_test]
+    async fn test_reset_faceting(client: Client, index: Index) {
+        let task_info = index.reset_faceting().await.unwrap();
+        client.wait_for_task(task_info, None, None).await.unwrap();
+        let faceting = FacetingSettings {
+            max_values_per_facet: 100,
+        };
+
+        let res = index.get_faceting().await.unwrap();
+
+        assert_eq!(faceting, res);
+    }
+}
+
+#[cfg(test)]
+mod tests {
+    use super::*;
+
+    use crate::client::*;
+    use meilisearch_test_macro::meilisearch_test;
+
+    #[meilisearch_test]
     async fn test_get_pagination(index: Index) {
         let res = index.get_pagination().await.unwrap();
 
@@ -1397,57 +1444,5 @@
         let res = index.get_pagination().await.unwrap();
 
         assert_eq!(default, res);
-=======
-    async fn test_set_faceting_settings(client: Client, index: Index) {
-        let faceting = FacetingSettings {
-            max_values_per_facet: 5,
-        };
-        let settings = Settings::new()
-            .with_faceting(&faceting);
-
-        let task_info = index.set_settings(&settings).await.unwrap();
-        client.wait_for_task(task_info, None, None).await.unwrap();
-
-        let res = index.get_faceting().await.unwrap();
-
-        assert_eq!(faceting, res);
-    }
-
-    #[meilisearch_test]
-    async fn test_get_faceting(index: Index) {
-        let faceting = FacetingSettings {
-            max_values_per_facet: 100,
-        };
-
-        let res = index.get_faceting().await.unwrap();
-
-        assert_eq!(faceting, res);
-    }
-
-    #[meilisearch_test]
-    async fn test_set_faceting(client: Client, index: Index) {
-        let faceting = FacetingSettings {
-            max_values_per_facet: 5,
-        };
-        let task_info = index.set_faceting(&faceting).await.unwrap();
-        client.wait_for_task(task_info, None, None).await.unwrap();
-
-        let res = index.get_faceting().await.unwrap();
-
-        assert_eq!(faceting, res);
-    }
-
-    #[meilisearch_test]
-    async fn test_reset_faceting(client: Client, index: Index) {
-        let task_info = index.reset_faceting().await.unwrap();
-        client.wait_for_task(task_info, None, None).await.unwrap();
-        let faceting = FacetingSettings {
-            max_values_per_facet: 100,
-        };
-
-        let res = index.get_faceting().await.unwrap();
-
-        assert_eq!(faceting, res);
->>>>>>> bdd5f5a7
     }
 }